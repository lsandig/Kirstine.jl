--- conflicted
+++ resolved
@@ -79,22 +79,13 @@
     (; candidate, ow, od, steps, simplify_args) = strategy
     check_compatible(candidate, dp.dr)
     tc = precalculate_trafo_constants(dp.trafo, dp.pk)
-<<<<<<< HEAD
-    wm = WorkMatrices(unit_length(dp.m), parameter_dimension(dp.pk), codomain_dimension(tc))
-    c = allocate_initialize_covariates(one_point_design(points(candidate)[1]), dp.m, dp.cp)
-=======
     wm = WorkMatrices(
         1, # Dirac design measure corresponds to single covariate
         unit_length(dp.m),
         parameter_dimension(dp.pk),
         codomain_dimension(tc),
     )
-    c = allocate_initialize_covariates(
-        one_point_design(candidate.designpoint[1]),
-        dp.m,
-        dp.cp,
-    )
->>>>>>> ab34cb5d
+    c = allocate_initialize_covariates(one_point_design(points(candidate)[1]), dp.m, dp.cp)
     constraints = DesignConstraints(dp.dr, [false], [false])
     res = candidate
     or_pairs = map(1:(steps)) do i
